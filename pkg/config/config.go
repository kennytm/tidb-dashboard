// Copyright 2020 PingCAP, Inc.
//
// Licensed under the Apache License, Version 2.0 (the "License");
// you may not use this file except in compliance with the License.
// You may obtain a copy of the License at
//
//     http://www.apache.org/licenses/LICENSE-2.0
//
// Unless required by applicable law or agreed to in writing, software
// distributed under the License is distributed on an "AS IS" BASIS,
// See the License for the specific language governing permissions and
// limitations under the License.

package config

import (
	"crypto/tls"
	"net/url"
	"os"
	"strings"

	"go.etcd.io/etcd/pkg/transport"
)

const (
	defaultPublicPathPrefix = "/dashboard"

	UIPathPrefix      = "/dashboard/"
	APIPathPrefix     = "/dashboard/api/"
	SwaggerPathPrefix = "/dashboard/api/swagger/"
)

type Config struct {
	DataDir          string
	PDEndPoint       string
	PublicPathPrefix string
	PluginDir        string

	ClusterTLSInfo   transport.TLSInfo
	ClusterTLSConfig *tls.Config // TLS config for mTLS authentication between TiDB components.
	TiDBTLSInfo      transport.TLSInfo
	TiDBTLSConfig    *tls.Config // TLS config for mTLS authentication between TiDB and MySQL client.

	EnableTelemetry    bool
	EnableExperimental bool
}

<<<<<<< HEAD
func BuildTLSConfig(info *transport.TLSInfo) (*tls.Config, error) {
	if info == nil {
		return nil, nil
	}
	// See https://github.com/pingcap/docs/blob/7a62321b3ce9318cbda8697503c920b2a01aeb3d/how-to/secure/enable-tls-clients.md#enable-authentication
	if len(info.TrustedCAFile) == 0 && (len(info.CertFile) == 0 || len(info.KeyFile) == 0) {
		return nil, nil
	}
	return info.ClientConfig()
=======
func Default() *Config {
	return &Config{
		DataDir:            "/tmp/dashboard-data",
		PDEndPoint:         "http://127.0.0.1:2379",
		PublicPathPrefix:   defaultPublicPathPrefix,
		ClusterTLSConfig:   nil,
		TiDBTLSConfig:      nil,
		EnableTelemetry:    true,
		EnableExperimental: false,
	}
}

func (c *Config) GetClusterHTTPScheme() string {
	if c.ClusterTLSConfig != nil {
		return "https"
	}
	return "http"
>>>>>>> 89fd495a
}

func (c *Config) NormalizePDEndPoint() error {
	if !strings.HasPrefix(c.PDEndPoint, "http://") && !strings.HasPrefix(c.PDEndPoint, "https://") {
		c.PDEndPoint = "http://" + c.PDEndPoint
	}

	pdEndPoint, err := url.Parse(c.PDEndPoint)
	if err != nil {
		return err
	}

	pdEndPoint.Scheme = c.GetClusterHTTPScheme()
	c.PDEndPoint = pdEndPoint.String()
	return nil
}

func (c *Config) NormalizePublicPathPrefix() {
	if c.PublicPathPrefix == "" {
		c.PublicPathPrefix = defaultPublicPathPrefix
	}
	c.PublicPathPrefix = strings.TrimRight(c.PublicPathPrefix, "/")
}

// VerifyPluginDir checks whether the plugin directory points to a valid local path.
func (c *Config) VerifyPluginDir() error {
	if len(c.PluginDir) == 0 {
		return nil
	}

	stat, err := os.Stat(c.PluginDir)
	if err != nil {
		return err
	}
	if !stat.IsDir() {
		return fmt.Errorf("%s is not a directory", c.PluginDir)
	}
	return nil
}<|MERGE_RESOLUTION|>--- conflicted
+++ resolved
@@ -15,6 +15,7 @@
 
 import (
 	"crypto/tls"
+	"fmt"
 	"net/url"
 	"os"
 	"strings"
@@ -45,7 +46,6 @@
 	EnableExperimental bool
 }
 
-<<<<<<< HEAD
 func BuildTLSConfig(info *transport.TLSInfo) (*tls.Config, error) {
 	if info == nil {
 		return nil, nil
@@ -55,7 +55,8 @@
 		return nil, nil
 	}
 	return info.ClientConfig()
-=======
+}
+
 func Default() *Config {
 	return &Config{
 		DataDir:            "/tmp/dashboard-data",
@@ -65,6 +66,7 @@
 		TiDBTLSConfig:      nil,
 		EnableTelemetry:    true,
 		EnableExperimental: false,
+		PluginDir:          "",
 	}
 }
 
@@ -73,7 +75,6 @@
 		return "https"
 	}
 	return "http"
->>>>>>> 89fd495a
 }
 
 func (c *Config) NormalizePDEndPoint() error {
